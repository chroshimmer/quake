name: Build and Test Local

on:
  push:
    branches: [ main ]
  pull_request:
    branches: [ main, workflow_dispatch ]

jobs:
  setup-container:
    uses: ./.github/workflows/container_setup.yaml
    with:
      container_type: ubuntu-cuda

  build_and_test_numa:
    needs: setup-container
    runs-on: local-gpu-numa-runner
    container:
      image: ${{ needs.setup-container.outputs.container_image }}
    steps:
      - name: Checkout Repository
        uses: actions/checkout@v4

      - name: Build C++
        run: |
          git config --global --add safe.directory '*'
          eval "$(conda shell.bash hook)"
          conda activate quake-env
          mkdir -p build
          cd build
<<<<<<< HEAD
          cmake -DCMAKE_BUILD_TYPE=${{ env.BUILD_TYPE }} \
                -DQUAKE_USE_NUMA=ON \
=======
          cmake -DCMAKE_BUILD_TYPE=Release \
                -DQUAKE_USE_NUMA=OFF \
>>>>>>> 7f626904
                -DQUAKE_ENABLE_GPU=OFF \
                -DBUILD_TESTS=ON \
                -DQUAKE_USE_AVX512=ON \
                ../
          make bindings -j
          make quake_tests -j

      - name: Run C++ Tests
        shell: bash
        run: |
          OMP_NUM_THREADS=1 ./build/test/cpp/quake_tests

  build_and_test_gpu:
    needs: setup-container
    runs-on: local-gpu-numa-runner
    container:
      image: ${{ needs.setup-container.outputs.container_image }}
    steps:
      - name: Checkout Repository
        uses: actions/checkout@v4

      - name: Build C++
        run: |
          git config --global --add safe.directory '*'
          eval "$(conda shell.bash hook)"
          conda activate quake-env
          mkdir -p build
          cd build
          cmake -DCMAKE_BUILD_TYPE=${{ env.BUILD_TYPE }} \
                -DQUAKE_USE_NUMA=ON \
                -DQUAKE_ENABLE_GPU=ON \
                -DBUILD_TESTS=ON \
                -DQUAKE_USE_AVX512=ON \
                ../
          make bindings -j
          make quake_tests -j

      - name: Run C++ Tests
        shell: bash
        run: |
          ./build/test/cpp/quake_tests<|MERGE_RESOLUTION|>--- conflicted
+++ resolved
@@ -4,7 +4,7 @@
   push:
     branches: [ main ]
   pull_request:
-    branches: [ main, workflow_dispatch ]
+    branches: [ main ]
 
 jobs:
   setup-container:
@@ -12,9 +12,9 @@
     with:
       container_type: ubuntu-cuda
 
-  build_and_test_numa:
+  build_and_test:
     needs: setup-container
-    runs-on: local-gpu-numa-runner
+    runs-on: local-gpu-numa-runnerg
     container:
       image: ${{ needs.setup-container.outputs.container_image }}
     steps:
@@ -28,13 +28,8 @@
           conda activate quake-env
           mkdir -p build
           cd build
-<<<<<<< HEAD
-          cmake -DCMAKE_BUILD_TYPE=${{ env.BUILD_TYPE }} \
-                -DQUAKE_USE_NUMA=ON \
-=======
           cmake -DCMAKE_BUILD_TYPE=Release \
                 -DQUAKE_USE_NUMA=OFF \
->>>>>>> 7f626904
                 -DQUAKE_ENABLE_GPU=OFF \
                 -DBUILD_TESTS=ON \
                 -DQUAKE_USE_AVX512=ON \
@@ -47,32 +42,12 @@
         run: |
           OMP_NUM_THREADS=1 ./build/test/cpp/quake_tests
 
-  build_and_test_gpu:
-    needs: setup-container
-    runs-on: local-gpu-numa-runner
-    container:
-      image: ${{ needs.setup-container.outputs.container_image }}
-    steps:
-      - name: Checkout Repository
-        uses: actions/checkout@v4
-
-      - name: Build C++
+      - name: Run Python Tests
+        shell: bash
         run: |
           git config --global --add safe.directory '*'
           eval "$(conda shell.bash hook)"
           conda activate quake-env
-          mkdir -p build
-          cd build
-          cmake -DCMAKE_BUILD_TYPE=${{ env.BUILD_TYPE }} \
-                -DQUAKE_USE_NUMA=ON \
-                -DQUAKE_ENABLE_GPU=ON \
-                -DBUILD_TESTS=ON \
-                -DQUAKE_USE_AVX512=ON \
-                ../
-          make bindings -j
-          make quake_tests -j
-
-      - name: Run C++ Tests
-        shell: bash
-        run: |
-          ./build/test/cpp/quake_tests+          pip install --no-use-pep517 .
+          pip install pytest
+          python -m pytest test/python